//! Algorithms for forking modifiers

use crate::{
<<<<<<< HEAD
    function::Signature,
    run::{ArrayArg, FunctionArg, FunctionNArg},
=======
    run::{ArrayArg, FunctionArg},
>>>>>>> aab00d65
    Uiua, UiuaResult,
};

pub fn restack(env: &mut Uiua) -> UiuaResult {
    let indices = env
        .pop(1)?
        .as_naturals(env, "Restack indices must be a list of natural numbers")?;
    if indices.is_empty() {
        return Ok(());
    }
    let max_index = *indices.iter().max().unwrap();
    let mut values = Vec::with_capacity(max_index + 1);
    for i in 0..=max_index {
        values.push(env.pop(i + 2)?);
    }
    for index in indices.into_iter().rev() {
        env.push(values[index].clone());
    }
    Ok(())
}

pub fn both(env: &mut Uiua) -> UiuaResult {
    let f = env.pop(FunctionArg(1))?;
    match f.signature().args {
        0 => {
            env.call(f.clone())?;
            env.call(f)?;
        }
        1 => {
            let a = env.pop(ArrayArg(1))?;
            let b = env.pop(ArrayArg(2))?;
            env.push(b);
            env.call(f.clone())?;
            env.push(a);
            env.call(f)?;
        }
        n => {
            let mut a = Vec::with_capacity(n);
            let mut b = Vec::with_capacity(n);
            for i in 0..n {
                a.push(env.pop(ArrayArg(i + 1))?);
            }
            for i in 0..n {
                b.push(env.pop(ArrayArg(n + i + 1))?);
            }
            for b in b.into_iter().rev() {
                env.push(b);
            }
            env.call(f.clone())?;
            for a in a.into_iter().rev() {
                env.push(a);
            }
            env.call(f)?;
        }
    }

    Ok(())
}

pub fn fork(env: &mut Uiua) -> UiuaResult {
    let f = env.pop(FunctionArg(1))?;
    let g = env.pop(FunctionArg(2))?;
    let a = env.pop(ArrayArg(1))?;
    let b = env.pop(ArrayArg(2))?;

    match g.signature().args {
        0 | 1 => {
            env.push(b.clone());
            env.call(g)?;
        }
        2 => {
            env.push(b.clone());
            env.push(a.clone());
            env.call(g)?;
        }
        n => {
            return Err(env.error(format!(
                "Fork's functions may not take more than 2 arguments, \
                but function 2 one takes {n}"
            )))
        }
    }

    match f.signature().args {
        0 | 1 => {
            env.push(a);
            env.call(f)?;
        }
        2 => {
            env.push(b);
            env.push(a);
            env.call(f)?;
        }
        n => {
            return Err(env.error(format!(
                "Fork's functions may not take more than 2 arguments, \
                but function 1 one takes {n}"
            )))
        }
    }

    Ok(())
}

pub fn trident(env: &mut Uiua) -> UiuaResult {
    let f = env.pop(FunctionArg(1))?;
    let g = env.pop(FunctionArg(2))?;
    let h = env.pop(FunctionArg(3))?;
    let a = env.pop(ArrayArg(1))?;
    let b = env.pop(ArrayArg(2))?;
    let c = env.pop(ArrayArg(3))?;

    match h.signature().args {
        0 | 1 => {
            env.push(c.clone());
            env.call(h)?;
        }
        2 => {
            env.push(c.clone());
            env.push(b.clone());
            env.call(h)?;
        }
        3 => {
            env.push(c.clone());
            env.push(b.clone());
            env.push(a.clone());
            env.call(h)?;
        }
        n => {
            return Err(env.error(format!(
                "Trident's functions may not take more than 3 arguments, \
                but the third function {h} takes {n}"
            )))
        }
    }

    match g.signature().args {
        0 | 1 => {
            env.push(b.clone());
            env.call(g)?;
        }
        2 => {
            env.push(c.clone());
            env.push(a.clone());
            env.call(g)?;
        }
        3 => {
            env.push(c.clone());
            env.push(b.clone());
            env.push(a.clone());
            env.call(g)?;
        }
        n => {
            return Err(env.error(format!(
                "Trident's functions may not take more than 3 arguments, \
                but the second function {g} takes {n}"
            )))
        }
    }

    match f.signature().args {
        0 | 1 => {
            env.push(a);
            env.call(f)?;
        }
        2 => {
            env.push(b);
            env.push(a);
            env.call(f)?;
        }
        3 => {
            env.push(c);
            env.push(b);
            env.push(a);
            env.call(f)?;
        }
        n => {
            return Err(env.error(format!(
                "Trident's functions may not take more than 3 arguments, \
                but the first function {f} takes {n}"
            )))
        }
    }

    Ok(())
}

pub fn comb(env: &mut Uiua) -> UiuaResult {
    let fs = env.pop("function list")?.into_func_array().map_err(|val| {
        env.error(format!(
            "Comb's first argument must be a list of functions, but it is {}s",
            val.type_name()
        ))
    })?;
    if fs.rank() != 1 {
        return Err(env.error(format!(
            "Comb's function list must be rank 1, but it is rank {}",
            fs.rank()
        )));
    }
    let mut args = Vec::new();
    for (i, f) in fs.data.iter().enumerate() {
        for j in 0..f.signature().args {
            args.push(env.pop(FunctionNArg(i + 1, j + 1))?);
        }
    }
    let mut args = args.into_iter().rev();
    for f in fs.data.into_iter().rev() {
        for _ in 0..f.signature().args {
            env.push(args.next().unwrap());
        }
        env.call(f)?;
    }
    Ok(())
}

pub fn share(env: &mut Uiua) -> UiuaResult {
    let fs = env.pop("function list")?.into_func_array().map_err(|val| {
        env.error(format!(
            "Share's first argument must be a list of functions, but it is {}s",
            val.type_name()
        ))
    })?;
    if fs.rank() != 1 {
        return Err(env.error(format!(
            "Share's function list must be rank 1, but it is rank {}",
            fs.rank()
        )));
    }
    if fs.shape() == [0] {
        return Ok(());
    }
    let arg_count = fs.data.iter().map(|f| f.signature().args).max().unwrap();
    let mut args = Vec::new();
    for i in 0..arg_count {
        args.push(env.pop(i + 1)?);
    }
    for f in fs.data.into_iter().rev() {
        for arg in args.iter().take(f.signature().args).rev() {
            env.push(arg.clone());
        }
        env.call(f)?;
    }
    Ok(())
}<|MERGE_RESOLUTION|>--- conflicted
+++ resolved
@@ -1,12 +1,7 @@
 //! Algorithms for forking modifiers
 
 use crate::{
-<<<<<<< HEAD
-    function::Signature,
     run::{ArrayArg, FunctionArg, FunctionNArg},
-=======
-    run::{ArrayArg, FunctionArg},
->>>>>>> aab00d65
     Uiua, UiuaResult,
 };
 
